import os
import shutil
import tensorflow as tf
import numpy as np
from glob import glob
from functools import partial
from tqdm import tqdm
from os import listdir
from os.path import isfile, join, exists
from random import shuffle, randint
from typing import (
    Callable, Optional, Any, Dict, Tuple, Union, List, Iterable,
    TYPE_CHECKING
)

import slideflow as sf
from slideflow.io import gaussian
from slideflow.io.io_utils import detect_tfrecord_format
from slideflow.util import log, Labels
from slideflow.util import colors as col
from slideflow import errors

if TYPE_CHECKING:
    from tensorflow.core.example.feature_pb2 import Feature, Example
    from slideflow.norm import StainNormalizer


FEATURE_DESCRIPTION = {
    'slide': tf.io.FixedLenFeature([], tf.string),
    'image_raw': tf.io.FixedLenFeature([], tf.string),
    'loc_x': tf.io.FixedLenFeature([], tf.int64),
    'loc_y': tf.io.FixedLenFeature([], tf.int64)
}


def _bytes_feature(value: bytes) -> "Feature":
    """Returns a bytes_list from a string / byte."""
    return tf.train.Feature(bytes_list=tf.train.BytesList(value=[value]))


def _int64_feature(value: int) -> "Feature":
    """Returns an int64_list from a bool / enum / int / uint."""
    return tf.train.Feature(int64_list=tf.train.Int64List(value=[value]))


def read_and_return_record(
    record: bytes,
    parser: Callable,
    assign_slide: Optional[bytes] = None
) -> "Example":
    features = parser(record)
    if assign_slide:
        features['slide'] = assign_slide
    tf_example = tfrecord_example(**features)
    return tf_example.SerializeToString()


def _print_record(filename: str) -> None:
    dataset = tf.data.TFRecordDataset(filename)
    parser = get_tfrecord_parser(
        filename,
        ('slide', 'loc_x', 'loc_y'),
        to_numpy=True,
        error_if_invalid=False
    )
    if parser is None:
        raise errors.TFRecordsError(f"Unable to read TFRecord {filename}")
    for i, record in enumerate(dataset):
        slide, loc_x, loc_y = parser(record)
        line = f"{col.purple(filename)}: Record {i}: Slide: "
        line += f"{col.green(str(slide))} Loc: {(loc_x, loc_y)}"
        print(line)


@tf.function
def process_image(
    record: Union[tf.Tensor, Dict[str, tf.Tensor]],
    *args: Any,
    standardize: bool = False,
    augment: bool = False,
    size: Optional[int] = None
) -> Tuple[Union[Dict, tf.Tensor], ...]:
    """Applies augmentations and/or standardization to an image Tensor."""

    if isinstance(record, dict):
        image = record['tile_image']
    else:
        image = record
    if size:
        image.set_shape([size, size, 3])
    if augment is True or (isinstance(augment, str) and 'j' in augment):
        # Augment with random compession
        image = tf.cond(tf.random.uniform(
                            shape=[],  # pylint: disable=unexpected-keyword-arg
                            minval=0,
                            maxval=1,
                            dtype=tf.float32
                        ) < 0.5,
                        true_fn=lambda: tf.image.adjust_jpeg_quality(
                            image, tf.random.uniform(
                                shape=[],  # pylint: disable=unexpected-keyword-arg
                                minval=50,
                                maxval=100,
                                dtype=tf.int32
                            )
                        ),
                        false_fn=lambda: image)
    if augment is True or (isinstance(augment, str) and 'r' in augment):
        # Rotate randomly 0, 90, 180, 270 degrees
        image = tf.image.rot90(
            image,
            tf.random.uniform(shape=[], minval=0, maxval=4, dtype=tf.int32)
        )  # pylint: disable=unexpected-keyword-arg
        # Random flip and rotation
    if augment is True or (isinstance(augment, str) and 'x' in augment):
        image = tf.image.random_flip_left_right(image)
    if augment is True or (isinstance(augment, str) and 'y' in augment):
        image = tf.image.random_flip_up_down(image)
    if augment is True or (isinstance(augment, str) and 'b' in augment):
        # Augment with random gaussian blur (p=0.1)
        uniform_kwargs = {
            'shape': [],
            'minval': 0,
            'maxval': 1,
            'dtype': tf.float32
        }
        image = tf.cond(
            tf.random.uniform(**uniform_kwargs) < 0.1,
            true_fn=lambda: tf.cond(
                tf.random.uniform(**uniform_kwargs) < 0.5,
                true_fn=lambda: tf.cond(
                    tf.random.uniform(**uniform_kwargs) < 0.5,
                    true_fn=lambda: tf.cond(
                        tf.random.uniform(**uniform_kwargs) < 0.5,
                        true_fn=lambda: gaussian.gaussian_filter2d(image, 8),
                        false_fn=lambda: gaussian.gaussian_filter2d(image, 4),
                    ),
                    false_fn=lambda: gaussian.gaussian_filter2d(image, 2),
                ),
                false_fn=lambda: gaussian.gaussian_filter2d(image, 1),
            ),
            false_fn=lambda: image
        )
    if standardize:
        image = tf.image.per_image_standardization(image)

    if isinstance(record, dict):
        to_return = {k: v for k, v in record.items() if k != 'tile_image'}
        to_return['tile_image'] = image
        return tuple([to_return] + list(args))
    else:
        return tuple([image] + list(args))


@tf.function
def decode_image(
    img_string: bytes,
    img_type: str,
    size: int = None
) -> tf.Tensor:
    tf_decoders = {
        'png': tf.image.decode_png,
        'jpeg': tf.image.decode_jpeg,
        'jpg': tf.image.decode_jpeg
    }
    decoder = tf_decoders[img_type.lower()]
    image = decoder(img_string, channels=3)
    if size:
        image.set_shape([size, size, 3])
    return image


def get_tfrecord_parser(
    tfrecord_path: str,
    features_to_return: Optional[Iterable[str]] = None,
    to_numpy: bool = False,
    decode_images: bool = True,
    img_size: Optional[int] = None,
    error_if_invalid: bool = True
) -> Optional[Callable]:

    """Returns a tfrecord parsing function based on the specified parameters.

    Args:
        tfrecord_path (str): Path to tfrecord to parse.
        features_to_return (list or dict, optional): Designates format for how
            features should be returned from parser. If a list of feature names
            is provided, the parsing function will return tfrecord features as
            a list in the order provided. If a dictionary of labels (keys)
            mapping to feature names (values) is provided, features will be
            returned from the parser as a dictionary matching the same format.
            If None, will return all features as a list.
        to_numpy (bool, optional): Convert records from tensors->numpy arrays.
            Defaults to False.
        decode_images (bool, optional): Decode image strings into arrays.
            Defaults to True.
        standardize (bool, optional): Standardize images into the range (0,1).
            Defaults to False.
        img_size (int): Width of images in pixels. Will call tf.set_shape(...)
            if provided. Defaults to False.
        normalizer (:class:`slideflow.norm.StainNormalizer`): Stain normalizer
            to use on images. Defaults to None.
        augment (str): Image augmentations to perform. String containing
            characters designating augmentations. 'x' indicates random
            x-flipping, 'y' y-flipping, 'r' rotating, 'j' JPEG
            compression/decompression at random quality levels, and 'b'
            random gaussian blur. Passing either 'xyrjb' or True will use all
            augmentations.
        error_if_invalid (bool, optional): Raise an error if a tfrecord cannot
            be read. Defaults to True.
    """
    features, img_type = detect_tfrecord_format(tfrecord_path)
    if features is None:
        log.debug(f"Unable to read tfrecord at {tfrecord_path} - is it empty?")
        return None
    if features_to_return is None:
        features_to_return = {k: k for k in features}
    feature_description = {
        k: v for k, v in FEATURE_DESCRIPTION.items()
        if k in features
    }

    def parser(record):
        features = tf.io.parse_single_example(record, feature_description)

        def process_feature(f):
            if f not in features and error_if_invalid:
                raise errors.TFRecordsError(f"Unknown TFRecord feature {f}")
            elif f not in features:
                return None
            elif f == 'image_raw' and decode_images:
                return decode_image(features['image_raw'], img_type, img_size)
            elif to_numpy:
                return features[f].numpy()
            else:
                return features[f]

        if type(features_to_return) == dict:
            return {
                label: process_feature(f)
                for label, f in features_to_return.items()
            }
        else:
            return [process_feature(f) for f in features_to_return]

    return parser


def parser_from_labels(labels: Labels) -> Callable:
    '''Returns a label parsing function used for parsing slides into single
    or multi-outcome labels.
    '''
    outcome_labels = np.array(list(labels.values()))
    slides = list(labels.keys())
    if len(outcome_labels.shape) == 1:
        outcome_labels = np.expand_dims(outcome_labels, axis=1)
    with tf.device('/cpu'):
        annotations_tables = []
        for oi in range(outcome_labels.shape[1]):
            annotations_tables += [tf.lookup.StaticHashTable(
                tf.lookup.KeyValueTensorInitializer(
                    slides,
                    outcome_labels[:, oi]
                ), -1
            )]

    def label_parser(image, slide):
        if outcome_labels.shape[1] > 1:
            label = [
                annotations_tables[oi].lookup(slide)
                for oi in range(outcome_labels.shape[1])
            ]
        else:
            label = annotations_tables[0].lookup(slide)
        return image, label

    return label_parser


<<<<<<< HEAD
def interleave(tfrecords, img_size, batch_size, prob_weights=None, clip=None,
               labels=None, incl_slidenames=False, incl_loc=False,
               infinite=True, augment=False, standardize=True, normalizer=None,
               num_shards=None, shard_idx=None, num_parallel_reads=4,
               deterministic=False, drop_last=False, parse_loc=False):
=======
def interleave(
    tfrecords: List[str],
    img_size: int,
    batch_size: Optional[int],
    prob_weights: Optional[Dict[str, float]] = None,
    clip: Optional[Dict[str, int]] = None,
    labels: Optional[Labels] = None,
    incl_slidenames: bool = False,
    incl_loc: Optional[str] = None,
    infinite: bool = True,
    augment: bool = False,
    standardize: bool = True,
    normalizer: Optional["StainNormalizer"] = None,
    num_shards: Optional[int] = None,
    shard_idx: Optional[int] = None,
    num_parallel_reads: int = 4,
    deterministic: bool = False,
    drop_last: bool = False
) -> Iterable:
>>>>>>> b90c7a1f

    """Generates an interleaved dataset from a collection of tfrecord files,
    sampling from tfrecord files randomly according to balancing if provided.
    Requires manifest for balancing. Assumes TFRecord files are named by slide.

    Args:
        tfrecords (list(str)): List of paths to TFRecord files.
        img_size (int): Image width in pixels.
        batch_size (int): Batch size.
        prob_weights (dict, optional): Dict mapping tfrecords to probability of
            including in batch. Defaults to None.
        clip (dict, optional): Dict mapping tfrecords to number of tiles to
            take per tfrecord. Defaults to None.
        labels (dict or str, optional): Dict or function. If dict, must map
            slide names to outcome labels. If function, function must accept an
            image (tensor) and slide name (str), and return a dict
            {'image_raw': image (tensor)} and label (int or float). If not
            provided,  all labels will be None.
        incl_slidenames (bool, optional): Include slidenames as third returned
            variable. Defaults to False.
        incl_loc (str, optional): 'coord', 'grid', or None. Return (x,y)
                origin coordinates ('coord') for each tile along with tile
                images, or the (x,y) grid coordinates for each tile.
                Defaults to 'coord'.
        infinite (bool, optional): Create an finite dataset. WARNING: If
            infinite is False && balancing is used, some tiles will be skipped.
            Defaults to True.
        augment (str): Image augmentations to perform. String containing
            characters designating augmentations. 'x' indicates random
            x-flipping, 'y' y-flipping, 'r' rotating, 'j' JPEG
            compression/decompression at random quality levels, and 'b'
            random gaussian blur. Passing either 'xyrjb' or True will use all
            augmentations.
        standardize (bool, optional): Standardize images to (0,1).
            Defaults to True.
        normalizer (:class:`slideflow.norm.StainNormalizer`, optional):
            Normalizer to use on images. Defaults to None.
        num_shards (int, optional): Shard the tfrecord datasets, used for
            multiprocessing datasets. Defaults to None.
        shard_idx (int, optional): Index of the tfrecord shard to use.
            Defaults to None.
        num_parallel_reads (int, optional): Number of parallel reads for each
            TFRecordDataset. Defaults to 4.
        deterministic (bool, optional): When num_parallel_calls is specified,
            if this boolean is specified, it controls the order in which the
            transformation produces elements. If set to False, the
            transformation is allowed to yield elements out of order to trade
            determinism for performance. Defaults to False.
        drop_last (bool, optional): Drop the last non-full batch.
            Defaults to False.
    """
    if not len(tfrecords):
        raise errors.TFRecordsNotFoundError
    log.debug(
        f'Interleaving {len(tfrecords)} tfrecords: infinite={infinite}, '
        f'num_parallel_reads={num_parallel_reads}'
    )
    if num_shards:
        log.debug(f'num_shards={num_shards}, shard_idx={shard_idx}')

    if isinstance(labels, dict):
        label_parser = parser_from_labels(labels)
    elif callable(labels) or labels is None:
        label_parser = labels  # type: ignore
    else:
        raise ValueError(
            f"Unrecognized type for labels: {type(labels)} (must be dict"
            " or function)"
        )

    with tf.device('cpu'):
        # --- Get the base TFRecord parser, based on the first tfrecord -------
<<<<<<< HEAD
        if not (incl_loc or parse_loc):
            features_to_return = ('image_raw', 'slide')
=======
        if not incl_loc:
            features_to_return = ['image_raw', 'slide']
>>>>>>> b90c7a1f
        else:
            features_to_return = ['image_raw', 'slide', 'loc_x', 'loc_y']
        base_parser = None
        for i in range(len(tfrecords)):
            if base_parser is not None:
                continue
            if i > 0:
                log.debug(f"Unable to detect parser, trying again (n={i})...")
            base_parser = get_tfrecord_parser(
                tfrecords[i],
                features_to_return,
                img_size=img_size
            )
        datasets = []
        weights = [] if prob_weights else None  # type: Optional[List]
        for tfr in tqdm(tfrecords, desc='Interleaving...', leave=False):
            tf_dts = tf.data.TFRecordDataset(
                tfr,
                num_parallel_reads=num_parallel_reads
            )
            if num_shards:
                tf_dts = tf_dts.shard(num_shards, index=shard_idx)
            if clip:
                tf_dts = tf_dts.take(
                    clip[tfr] // (num_shards if num_shards else 1)
                )
            if infinite:
                tf_dts = tf_dts.repeat()
            datasets += [tf_dts]
            if prob_weights:
                weights += [prob_weights[tfr]]  # type: ignore

        # ------- Interleave and parse datasets -------------------------------
        sampled_dataset = tf.data.experimental.sample_from_datasets(
            datasets,
            weights=weights
        )
        dataset = _get_parsed_datasets(
            sampled_dataset,
            base_parser=base_parser,  # type: ignore
            label_parser=label_parser,
            include_slidenames=incl_slidenames,
            include_loc=incl_loc,
            parse_loc=parse_loc,
            deterministic=deterministic
        )

        if parse_loc:
            def filter0(*args):
                matching = tf.math.equal(args[1], 0)
                return matching

            def filter1(*args):
                matching = tf.math.equal(args[1], 1)
                return matching

            out1 = dataset.filter(filter0)
            out2 = dataset.filter(filter1)
            dataset = tf.data.experimental.sample_from_datasets(
                (out1, out2),
                weights=(0.2, 0.8)
            )

        # ------- Apply normalization -----------------------------------------
        if normalizer and normalizer.vectorized:
            log.info("Using fast, vectorized normalization")
            norm_batch_size = 32 if not batch_size else batch_size
            dataset = dataset.batch(norm_batch_size, drop_remainder=drop_last)
            dataset = dataset.map(
                normalizer.batch_to_batch,  # type: ignore
                num_parallel_calls=tf.data.AUTOTUNE,
                deterministic=deterministic
            )
            dataset = dataset.unbatch()
        elif normalizer:
            log.info("Using slow, per-image normalization")
            dataset = dataset.map(
                normalizer.tf_to_tf,
                num_parallel_calls=tf.data.AUTOTUNE,
                deterministic=deterministic
            )
        # ------- Standardize and augment images ------------------------------
        dataset = dataset.map(
            partial(
                process_image,
                standardize=standardize,
                augment=augment,
                size=img_size
            ),
            num_parallel_calls=tf.data.AUTOTUNE,
            deterministic=deterministic
        )
        # ------- Batch and prefetch ------------------------------------------
        if batch_size:
            dataset = dataset.batch(batch_size, drop_remainder=drop_last)
        dataset = dataset.prefetch(tf.data.AUTOTUNE)

        return dataset


<<<<<<< HEAD
def _get_parsed_datasets(tfrecord_dataset, base_parser, label_parser=None,
                         include_slidenames=False, include_loc=False,
                         deterministic=False, parse_loc=False):
=======
def _get_parsed_datasets(
    tfrecord_dataset: tf.data.Dataset,
    base_parser: Callable,
    label_parser: Optional[Callable] = None,
    include_slidenames: bool = False,
    include_loc: Optional[str] = None,
    deterministic: bool = False
) -> tf.data.Dataset:
    """Return a parsed dataset.

    Args:
        tfrecord_dataset (tf.data.Dataset): Dataset to be parsed; should be
            a raw TFRecord reading dataset, yielding bytes.
        base_parser (Callable): Base TFRecord parser which parses bytes into
            features.
        label_parser (Optional[Callable], optional): Function to parse input
            (image, slide) into (image, label). Defaults to None.
        include_slidenames (bool, optional): Yield slide names as a third
            returned value. Defaults to False.
        include_loc (Optional[str], optional): Yield location X and Y coords
            as two additional values. If include_slidenames is true, these will
            follow slide names. Defaults to None.
        deterministic (bool, optional): Read from TFRecords in order, at the
            expense of performance. Defaults to False.

    Returns:
        tf.data.Dataset: Parsed dataset.
    """
>>>>>>> b90c7a1f

    def final_parser(record):
        if include_loc or parse_loc:
            image, slide, loc_x, loc_y = base_parser(record)
        else:
            image, slide = base_parser(record)

        if label_parser is not None:
            if parse_loc:
                image, label = label_parser(image, slide, loc_x, loc_y)
            else:
                image, label = label_parser(image, slide)
        else:
            label = None

        to_return = [image, label]
        if include_slidenames:
            to_return += [slide]
        if include_loc:
            to_return += [loc_x, loc_y]
        return tuple(to_return)

    return tfrecord_dataset.map(
        final_parser,
        num_parallel_calls=tf.data.AUTOTUNE,
        deterministic=deterministic
    )


def tfrecord_example(
    slide: bytes,
    image_raw: bytes,
    loc_x: int = 0,
    loc_y: int = 0
) -> "Example":
    '''Returns a Tensorflow Data example for TFRecord storage.'''
    feature = {
        'slide': _bytes_feature(slide),
        'image_raw': _bytes_feature(image_raw),
        'loc_x': _int64_feature(loc_x),
        'loc_y': _int64_feature(loc_y)
    }
    return tf.train.Example(features=tf.train.Features(feature=feature))


def serialized_record(
    slide: bytes,
    image_raw: bytes,
    loc_x: int = 0,
    loc_y: int = 0
) -> bytes:
    '''Returns a serialized example for TFRecord storage, ready to be written
    by a TFRecordWriter.'''
    return tfrecord_example(slide, image_raw, loc_x, loc_y).SerializeToString()


def multi_image_example(slide: bytes, image_dict: Dict) -> "Example":
    '''Returns a Tensorflow Data example for storage with multiple images.'''
    feature = {
        'slide': _bytes_feature(slide)
    }
    for image_label in image_dict:
        feature.update({
            image_label: _bytes_feature(image_dict[image_label])
        })
    return tf.train.Example(features=tf.train.Features(feature=feature))


def join_tfrecord(
    input_folder: str,
    output_file: str,
    assign_slide: str = None
) -> None:
    '''Randomly samples from tfrecords in the input folder with shuffling,
    and combines into a single tfrecord file.'''
    writer = tf.io.TFRecordWriter(output_file)
    tfrecord_files = glob(join(input_folder, "*.tfrecords"))
    datasets = []
    if assign_slide:
        slide = assign_slide.encode('utf-8')
    features, img_type = detect_tfrecord_format(tfrecord_files[0])
    parser = get_tfrecord_parser(
        tfrecord_files[0],
        decode_images=False,
        to_numpy=True
    )
    for tfrecord in tfrecord_files:
        n_feat, n_img_type = detect_tfrecord_format(tfrecord)
        if n_feat != features or n_img_type != img_type:
            raise errors.TFRecordsError(
                "Mismatching tfrecord format found, unable to merge"
            )
        dataset = tf.data.TFRecordDataset(tfrecord)
        dataset = dataset.shuffle(1000)
        dataset_iter = iter(dataset)
        datasets += [dataset_iter]
    while len(datasets):
        index = randint(0, len(datasets)-1)
        try:
            record = next(datasets[index])
        except StopIteration:
            del(datasets[index])
            continue
        writer.write(
            read_and_return_record(record, parser, slide)  # type: ignore
        )


def split_tfrecord(tfrecord_file: str, output_folder: str) -> None:
    '''Splits records from a single tfrecord file into individual tfrecord
    files by slide.
    '''
    dataset = tf.data.TFRecordDataset(tfrecord_file)
    parser = get_tfrecord_parser(tfrecord_file, ['slide'], to_numpy=True)
    full_parser = get_tfrecord_parser(
        tfrecord_file,
        decode_images=False,
        to_numpy=True
    )
    writers = {}  # type: ignore
    for record in dataset:
        slide = parser(record)  # type: ignore
        shortname = sf.util._shortname(slide.decode('utf-8'))
        if shortname not in writers.keys():
            tfrecord_path = join(output_folder, f"{shortname}.tfrecords")
            writer = tf.io.TFRecordWriter(tfrecord_path)
            writers.update({shortname: writer})
        else:
            writer = writers[shortname]
        writer.write(
            read_and_return_record(record, full_parser)  # type: ignore
        )
    for slide in writers.keys():
        writers[slide].close()


def print_tfrecord(target: str) -> None:
    '''Prints the slide names (and locations, if present) for records
    in the given tfrecord file.
    '''
    if isfile(target):
        _print_record(target)
    else:
        tfrecord_files = glob(join(target, "*.tfrecords"))
        for tfr in tfrecord_files:
            _print_record(tfr)


def checkpoint_to_tf_model(models_dir: str, model_name: str) -> None:
    '''Converts a checkpoint file into a saved model.'''

    checkpoint = join(models_dir, model_name, "cp.ckpt")
    tf_model = join(models_dir, model_name, "untrained_model")
    updated_tf_model = join(models_dir, model_name, "checkpoint_model")
    model = tf.keras.models.load_model(tf_model)
    model.load_weights(checkpoint)
    try:
        model.save(updated_tf_model)
    except KeyError:
        # Not sure why this happens, something to do with the optimizer?
        log.debug("KeyError encountered in checkpoint_to_tf_model")
        pass


def update_tfrecord_dir(
    directory: str,
    assign_slide: Optional[str] = None,
) -> int:
    """Updates tfrecords in a directory to have new slide names assigned to
    all contained records.

    Args:
        directory (str): Directory containing TFRecords to update.
        assign_slide (str, optional): Overwrite slide names in all records in
            these TFrecord files with this new slide name. Defaults to None.

    Returns:
        int: Number of tfrecords updated.
    """
    log.warn("update_tfrecord_dir() is deprecated, use transform_tfrecord()")
    if not exists(directory):
        log.error(f"{directory} does not exist; unable to update tfrecords.")
        return 0
    else:
        tfrecord_files = glob(join(directory, "*.tfrecords"))
        for tfr in tfrecord_files:
            update_tfrecord(tfr, assign_slide)
        return len(tfrecord_files)


def update_tfrecord(
    tfrecord_file: str,
    assign_slide: Optional[str] = None
) -> None:
    """Updates a single tfrecord with a new slide name.

    Args:
        tfrecord_file (str): TFrecord to update.
        assign_slide (str, optional): Overwrite slide names in all records in
            this TFrecord file with this new slide name. Defaults to None.
    """
    log.warn("update_tfrecord() is deprecated, use transform_tfrecord()")
    shutil.move(tfrecord_file, tfrecord_file+".old")
    dataset = tf.data.TFRecordDataset(tfrecord_file+".old")
    writer = tf.io.TFRecordWriter(tfrecord_file)
    parser = get_tfrecord_parser(
        tfrecord_file+'.old',
        decode_images=False,
        to_numpy=True
    )
    for record in dataset:
        slidename = bytes(assign_slide, 'utf-8') if assign_slide else None
        writer.write(read_and_return_record(
            record,
            parser,  # type: ignore
            assign_slide=slidename
        ))
    writer.close()
    os.remove(tfrecord_file+'.old')


def transform_tfrecord(
    origin: str,
    target: str,
    assign_slide: Optional[str] = None,
    hue_shift: Optional[float] = None,
    resize: Optional[float] = None,
) -> None:
    '''Transforms images in a single tfrecord. Can perform hue shifting,
    resizing, or re-assigning slide label.
    '''
    log.info(f"Transforming tiles in tfrecord {col.green(origin)}")
    log.info(f"Saving to new tfrecord at {col.green(target)}")
    if assign_slide:
        log.info(f"Assigning slide name {col.bold(assign_slide)}")
    if hue_shift:
        log.info(f"Shifting hue by {col.bold(str(hue_shift))}")
    if resize:
        log.info(f"Resizing records to ({resize}, {resize})")
    dataset = tf.data.TFRecordDataset(origin)
    writer = tf.io.TFRecordWriter(target)
    parser = get_tfrecord_parser(
        origin,
        ('slide', 'image_raw', 'loc_x', 'loc_y'),
        error_if_invalid=False,
        to_numpy=True
    )

    def process_image(image_string):
        if hue_shift:
            decoded_image = tf.image.decode_png(image_string, channels=3)
            adjusted_image = tf.image.adjust_hue(decoded_image, hue_shift)
            encoded_image = tf.io.encode_jpeg(adjusted_image, quality=80)
            return encoded_image.numpy()
        elif resize:
            decoded_image = tf.image.decode_png(image_string, channels=3)
            resized_image = tf.image.resize(
                decoded_image,
                (resize, resize),
                method=tf.image.ResizeMethod.NEAREST_NEIGHBOR
            )
            encoded_image = tf.io.encode_jpeg(resized_image, quality=80)
            return encoded_image.numpy()
        else:
            return image_string

    for record in dataset:
        slide, image_raw, loc_x, loc_y = parser(record)  # type: ignore
        slidename = slide if not assign_slide else bytes(assign_slide, 'utf-8')
        image_processed_data = process_image(image_raw)
        tf_example = tfrecord_example(
            slidename,
            image_processed_data,
            loc_x,
            loc_y
        )
        writer.write(tf_example.SerializeToString())
    writer.close()


def shuffle_tfrecord(target: str) -> None:
    '''Shuffles records in a TFRecord, saving the original to a .old file.'''

    old_tfrecord = target+".old"
    shutil.move(target, old_tfrecord)
    dataset = tf.data.TFRecordDataset(old_tfrecord)
    writer = tf.io.TFRecordWriter(target)
    extracted_tfrecord = []
    for record in dataset:
        extracted_tfrecord += [record.numpy()]
    shuffle(extracted_tfrecord)
    for record in extracted_tfrecord:
        writer.write(record)
    writer.close()


def shuffle_tfrecords_by_dir(directory: str) -> None:
    '''For each TFRecord in a directory, shuffles records in the TFRecord,
    saving the original to a .old file.
    '''
    records = [tfr for tfr in listdir(directory) if tfr[-10:] == ".tfrecords"]
    for record in records:
        log.info(f'Working on {record}')
        shuffle_tfrecord(join(directory, record))<|MERGE_RESOLUTION|>--- conflicted
+++ resolved
@@ -277,13 +277,6 @@
     return label_parser
 
 
-<<<<<<< HEAD
-def interleave(tfrecords, img_size, batch_size, prob_weights=None, clip=None,
-               labels=None, incl_slidenames=False, incl_loc=False,
-               infinite=True, augment=False, standardize=True, normalizer=None,
-               num_shards=None, shard_idx=None, num_parallel_reads=4,
-               deterministic=False, drop_last=False, parse_loc=False):
-=======
 def interleave(
     tfrecords: List[str],
     img_size: int,
@@ -301,9 +294,9 @@
     shard_idx: Optional[int] = None,
     num_parallel_reads: int = 4,
     deterministic: bool = False,
-    drop_last: bool = False
+    drop_last: bool = False,
+    parse_loc: bool = False,
 ) -> Iterable:
->>>>>>> b90c7a1f
 
     """Generates an interleaved dataset from a collection of tfrecord files,
     sampling from tfrecord files randomly according to balancing if provided.
@@ -376,13 +369,8 @@
 
     with tf.device('cpu'):
         # --- Get the base TFRecord parser, based on the first tfrecord -------
-<<<<<<< HEAD
         if not (incl_loc or parse_loc):
-            features_to_return = ('image_raw', 'slide')
-=======
-        if not incl_loc:
             features_to_return = ['image_raw', 'slide']
->>>>>>> b90c7a1f
         else:
             features_to_return = ['image_raw', 'slide', 'loc_x', 'loc_y']
         base_parser = None
@@ -483,18 +471,14 @@
         return dataset
 
 
-<<<<<<< HEAD
-def _get_parsed_datasets(tfrecord_dataset, base_parser, label_parser=None,
-                         include_slidenames=False, include_loc=False,
-                         deterministic=False, parse_loc=False):
-=======
 def _get_parsed_datasets(
     tfrecord_dataset: tf.data.Dataset,
     base_parser: Callable,
     label_parser: Optional[Callable] = None,
     include_slidenames: bool = False,
     include_loc: Optional[str] = None,
-    deterministic: bool = False
+    deterministic: bool = False,
+    parse_loc: bool = False,
 ) -> tf.data.Dataset:
     """Return a parsed dataset.
 
@@ -516,7 +500,6 @@
     Returns:
         tf.data.Dataset: Parsed dataset.
     """
->>>>>>> b90c7a1f
 
     def final_parser(record):
         if include_loc or parse_loc:
