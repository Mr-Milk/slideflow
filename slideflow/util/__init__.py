--- conflicted
+++ resolved
@@ -793,19 +793,15 @@
         os.remove(f"{results_log_path}.temp")
 
 
-<<<<<<< HEAD
-def tfrecord_heatmap(tfrecord, slide, tile_px, tile_um, tile_dict, outdir,
-                     interpolation='bicubic'):
-=======
 def tfrecord_heatmap(
     tfrecord: str,
     slide: str,
     tile_px: int,
     tile_um: int,
     tile_dict: Dict[int, float],
-    outdir: str
+    outdir: str,
+    interpolation: str = 'bicubic'
 ) -> Dict[str, Dict[str, float]]:
->>>>>>> b90c7a1f
     """Creates a tfrecord-based WSI heatmap using a dictionary of tile values
     for heatmap display.
 
