--- conflicted
+++ resolved
@@ -6,28 +6,24 @@
 <!--[if gt IE 8]><!--> <html class="no-js" lang="en" > <!--<![endif]-->
 <head>
   <meta charset="utf-8">
-  
+
   <meta name="viewport" content="width=device-width, initial-scale=1.0">
-  
-<<<<<<< HEAD
+
   <title>Validation Planning &mdash; slideflow 1.0.6 documentation</title>
-=======
-  <title>Validation Planning &mdash; slideflow 1.0.4 documentation</title>
->>>>>>> d4d641ef
-  
-
-  
-  
-  
-  
-
-  
-
-  
-  
-    
-
-  
+
+
+
+
+
+
+
+
+
+
+
+
+
+
 
   <link rel="stylesheet" href="_static/css/theme.css" type="text/css" />
   <!-- <link rel="stylesheet" href="_static/pygments.css" type="text/css" /> -->
@@ -38,11 +34,11 @@
     <link rel="next" title="Tile extraction" href="extract_tiles.html" />
     <link rel="prev" title="Setting up a Project" href="project_setup.html" />
   <!-- Google Analytics -->
-  
+
   <!-- End Google Analytics -->
-  
-
-  
+
+
+
   <script src="_static/js/modernizr.min.js"></script>
 
   <!-- Preload the theme fonts -->
@@ -104,9 +100,9 @@
 
 <body class="pytorch-body">
 
-   
-
-    
+
+
+
 
     <div class="table-of-contents-link-wrapper">
       <span>Table of Contents</span>
@@ -117,21 +113,21 @@
       <div class="pytorch-side-scroll">
         <div class="pytorch-menu pytorch-menu-vertical" data-spy="affix" role="navigation" aria-label="main navigation">
           <div class="pytorch-left-menu-search">
-            
-
-            
-              
-              
+
+
+
+
+
                 <div class="version">
                   1.0
                 </div>
-              
-            
-
-            
-
-
-  
+
+
+
+
+
+
+
 
 
 <div role="search">
@@ -142,15 +138,15 @@
   </form>
 </div>
 
-            
+
           </div>
 
-          
-            
-            
-              
-            
-            
+
+
+
+
+
+
               <p class="caption" role="heading"><span class="caption-text">Overview</span></p>
 <ul class="current">
 <li class="toctree-l1"><a class="reference internal" href="installation.html">Installation</a></li>
@@ -186,8 +182,8 @@
 <li class="toctree-l1"><a class="reference internal" href="tutorial3.html">Tutorial 3: Model evaluation &amp; heatmaps</a></li>
 </ul>
 
-            
-          
+
+
         </div>
       </div>
     </nav>
@@ -195,7 +191,7 @@
     <div class="pytorch-container">
       <div class="pytorch-page-level-bar" id="pytorch-page-level-bar">
         <div class="pytorch-breadcrumbs-wrapper">
-          
+
 
 
 
@@ -214,30 +210,30 @@
 <div role="navigation" aria-label="breadcrumbs navigation">
 
   <ul class="pytorch-breadcrumbs">
-    
+
       <li>
         <a href="index.html">
-          
+
             Docs
-          
+
         </a> &gt;
       </li>
 
-        
+
       <li>Validation Planning</li>
-    
-    
+
+
       <li class="pytorch-breadcrumbs-aside">
-        
-            
+
+
             <a href="_sources/validation.rst.txt" rel="nofollow"><img src="_static/images/view-page-source-icon.svg"></a>
-          
-        
+
+
       </li>
-    
+
   </ul>
 
-  
+
 </div>
         </div>
 
@@ -249,13 +245,13 @@
       <section data-toggle="wy-nav-shift" id="pytorch-content-wrap" class="pytorch-content-wrap">
         <div class="pytorch-content-left">
 
-        
-          
+
+
           <div class="rst-content">
-          
+
             <div role="main" class="main-content" itemscope="itemscope" itemtype="http://schema.org/Article">
              <article itemprop="articleBody" id="pytorch-article" class="pytorch-article">
-              
+
   <div class="section" id="validation-planning">
 <span id="id1"></span><h1>Validation Planning<a class="headerlink" href="#validation-planning" title="Permalink to this headline">¶</a></h1>
 <p>An important first step in creating a new project is to determine the validation plan. Three groups of data are required:</p>
@@ -298,25 +294,25 @@
 
 
              </article>
-             
+
             </div>
             <footer>
-  
+
     <div class="rst-footer-buttons" role="navigation" aria-label="footer navigation">
-      
+
         <a href="extract_tiles.html" class="btn btn-neutral float-right" title="Tile extraction" accesskey="n" rel="next">Next <img src="_static/images/chevron-right-orange.svg" class="next-page"></a>
-      
-      
+
+
         <a href="project_setup.html" class="btn btn-neutral" title="Setting up a Project" accesskey="p" rel="prev"><img src="_static/images/chevron-right-orange.svg" class="previous-page"> Previous</a>
-      
-    </div>
-  
-
-  
+
+    </div>
+
+
+
 
     <hr>
 
-  
+
 
   <div role="contentinfo">
     <p>
@@ -324,11 +320,11 @@
 
     </p>
   </div>
-    
+
       <div>
         Built with <a href="http://sphinx-doc.org/">Sphinx</a> using a <a href="https://github.com/rtfd/sphinx_rtd_theme">theme</a> provided by <a href="https://readthedocs.org">Read the Docs</a>.
       </div>
-     
+
 
 </footer>
 
@@ -355,20 +351,20 @@
       </section>
     </div>
 
-  
-
-
-  
-
-     
+
+
+
+
+
+
        <script type="text/javascript" id="documentation_options" data-url_root="./" src="_static/documentation_options.js"></script>
          <script data-url_root="./" id="documentation_options" src="_static/documentation_options.js"></script>
          <script src="_static/jquery.js"></script>
          <script src="_static/underscore.js"></script>
          <script src="_static/doctools.js"></script>
-     
-
-  
+
+
+
 
   <script type="text/javascript" src="_static/js/vendor/popper.min.js"></script>
   <script type="text/javascript" src="_static/js/vendor/bootstrap.min.js"></script>
@@ -379,7 +375,7 @@
       jQuery(function () {
           SphinxRtdTheme.Navigation.enable(true);
       });
-  </script> 
+  </script>
 
   <!-- Begin Footer -->
 
