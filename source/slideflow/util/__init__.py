--- conflicted
+++ resolved
@@ -9,10 +9,7 @@
 import logging
 import cv2
 import multiprocessing_logging
-<<<<<<< HEAD
 import importlib
-=======
->>>>>>> a6ef47da
 
 from glob import glob
 from os.path import join, isdir, exists, dirname
@@ -33,11 +30,6 @@
 # ------
 
 # Set the backend
-<<<<<<< HEAD
-=======
-os.environ['SF_BACKEND'] = 'tensorflow'
-
->>>>>>> a6ef47da
 SUPPORTED_FORMATS = ['svs', 'tif', 'ndpi', 'vms', 'vmu', 'scn', 'mrxs', 'tiff', 'svslide', 'bif', 'jpg']
 SLIDE_ANNOTATIONS_TO_IGNORE = ['', ' ']
 LOGGING_PREFIXES = ['', ' + ', '    - ']
@@ -532,11 +524,7 @@
                 slides += [slide_name]
     return slides
 
-<<<<<<< HEAD
 def get_model_params(model_path):
-=======
-def get_model_hyperparameters(model_path):
->>>>>>> a6ef47da
     """Loads model hyperparameters JSON file."""
 
     if exists(join(model_path, 'hyperparameters.json')):
