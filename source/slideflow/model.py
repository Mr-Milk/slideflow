--- conflicted
+++ resolved
@@ -116,12 +116,8 @@
 	def __init__(self, finetune_epochs=10, toplayer_epochs=0, model='InceptionV3', pooling='max', loss='sparse_categorical_crossentropy',
 				 learning_rate=0.001, batch_size=16, hidden_layers=1, optimizer='Adam', early_stop=False, 
 				 early_stop_patience=0, balanced_training=BALANCE_BY_CATEGORY, balanced_validation=NO_BALANCE, 
-<<<<<<< HEAD
-				 augment=True, hidden_layer_width=1000, trainable_layers=0, max_tiles_per_slide=750, min_tiles_per_slide=0,
-				 L2_weight=0):
-=======
-				 validate_on_batch=256, augment=True):
->>>>>>> b6761fd8
+				 hidden_layer_width=1000, trainable_layers=0, max_tiles_per_slide=750, min_tiles_per_slide=0,
+				 L2_weight=0, validate_on_batch=256, augment=True):
 		''' Additional hyperparameters to consider:
 		beta1 0.9
 		beta2 0.999
@@ -602,11 +598,7 @@
 		
 		return val_acc
 
-<<<<<<< HEAD
-	def train(self, hp, pretrain='imagenet', resume_training=None, checkpoint=None, log_frequency=20, multi_input=False):
-=======
-	def train(self, hp, pretrain='imagenet', resume_training=None, checkpoint=None, log_frequency=100, min_tiles_per_slide=0, multi_input=False):
->>>>>>> b6761fd8
+	def train(self, hp, pretrain='imagenet', resume_training=None, checkpoint=None, log_frequency=100, multi_input=False):
 		'''Train the model for a number of steps, according to flags set by the argument parser.
 		
 		Args:
@@ -624,37 +616,21 @@
 		#tf.keras.layers.BatchNormalization = sfutil.UpdatedBatchNormalization
 
 		# Build inputs
-<<<<<<< HEAD
 		train_data, _, num_tiles = self._build_dataset_inputs(self.TRAIN_TFRECORDS, hp.batch_size, hp.balanced_training, hp.augment, finite=false,
 																																	 max_tiles_per_slide=hp.max_tiles_per_slide,
 																																	 min_tiles_per_slide=hp.min_tiles_per_slide,
 																																	 include_slidenames=False,
 																																	 multi_input=multi_input)
-		if self.VALIDATION_TFRECORDS and len(self.VALIDATION_TFRECORDS):
+    using_validation = (self.VALIDATION_TFRECORDS and len(self.VALIDATION_TFRECORDS))
+		if using_validation:
 			validation_data, validation_data_with_slidenames, _ = self._build_dataset_inputs(self.VALIDATION_TFRECORDS, hp.batch_size, hp.balanced_validation, augment=False, 
 																																							   finite=True,
 																																							   max_tiles_per_slide=hp.max_tiles_per_slide,
 																																							   min_tiles_per_slide=hp.min_tiles_per_slide,
 																																							   include_slidenames=True, 
 																																							   multi_input=multi_input)
-			validation_data_for_training = validation_data.repeat()
-			val_steps = 200
-		else:
-			validation_data_for_training = None
-			val_steps = 0
-
-		# Testing overide
-		if self.TEST_MODE:
-			num_tiles = 100
-			hp.finetune_epochs = 2
-=======
-		train_data, _, num_tiles = self._build_dataset_inputs(self.TRAIN_TFRECORDS, hp.batch_size, hp.balanced_training, hp.augment, include_slidenames=False, multi_input=multi_input)
-		using_validation = (self.VALIDATION_TFRECORDS and len(self.VALIDATION_TFRECORDS))
-		if using_validation:
-			validation_data, validation_data_with_slidenames, _ = self._build_dataset_inputs(self.VALIDATION_TFRECORDS, hp.batch_size, hp.balanced_validation, augment=False, finite=True, include_slidenames=True, multi_input=multi_input)	
 		validation_data_for_training = None if not using_validation else validation_data.repeat()
 		val_steps = 0 if not using_validation else 200
->>>>>>> b6761fd8
 
 		# Prepare results
 		results = {'epochs': {}, 'epoch_count': 0, 'val_acc_two_checks_prior': 0, 'val_acc_one_check_prior': 0}
@@ -733,37 +709,10 @@
 							# End training
 							self.model.stop_training = True
 						else:
-<<<<<<< HEAD
-							train_acc = logs[hp.loss]
-						tile_auc, slide_auc, patient_auc, r_squared = sfstats.generate_performance_metrics(self.model, validation_data_with_slidenames, 
-																										   parent.SLIDE_ANNOTATIONS, hp.model_type(), 
-																										   parent.DATA_DIR, label=epoch_label, manifest=parent.MANIFEST)
-						log.info("Beginning validation testing", 1)
-						val_loss, val_acc = self.model.evaluate(validation_data, verbose=0)
-
-						results['epochs'][f'epoch{epoch+1}'] = {}
-						results['epochs'][f'epoch{epoch+1}']['train_acc'] = np.amax(train_acc)
-						results['epochs'][f'epoch{epoch+1}']['val_loss'] = val_loss
-						results['epochs'][f'epoch{epoch+1}']['val_acc'] = val_acc
-						for i, auc in enumerate(tile_auc):
-							results['epochs'][f'epoch{epoch+1}'][f'tile_auc{i}'] = auc
-						for i, auc in enumerate(slide_auc):
-							results['epochs'][f'epoch{epoch+1}'][f'slide_auc{i}'] = auc
-						for i, auc in enumerate(patient_auc):
-							results['epochs'][f'epoch{epoch+1}'][f'patient_auc{i}'] = auc
-						results['epochs'][f'epoch{epoch+1}']['r_squared'] = r_squared
-
-						epoch_results = results['epochs'][f'epoch{epoch+1}']
-
-						sfutil.update_results_log(results_log, 'trained_model', {f'epoch{epoch+1}': epoch_results})
-
-		callbacks = [history_callback, PredictionAndEvaluationCallback(), cp_callback, tensorboard_callback]
-=======
 							results['val_acc_two_checks_prior'] = results['val_acc_one_check_prior']
 							results['val_acc_one_check_prior'] = val_acc
 							
 		callbacks = [history_callback, PredictionAndEvaluationCallback(), EpochEndCallback(), cp_callback, tensorboard_callback]
->>>>>>> b6761fd8
 		
 		if hp.early_stop:
 			callbacks += [early_stop_callback]
